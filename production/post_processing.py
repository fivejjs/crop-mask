--- conflicted
+++ resolved
@@ -1,6 +1,5 @@
 import os
 import shutil
-from typing import Tuple
 
 import gdal
 import geopandas as gpd
@@ -11,35 +10,25 @@
 from datacube.testutils.io import rio_slurp_xarray
 from datacube.utils.cog import write_cog
 from datacube.utils.geometry import GeoBox
-from datacube.utils.geometry import Geometry
 from datacube.utils.geometry import assign_crs
-from dea_ml.config.product_feature_config import FeaturePathConfig
 from deafrica_tools.classification import HiddenPrints
 from deafrica_tools.spatial import xr_rasterize
+from odc.algo import xr_reproject
 from rsgislib.segmentation import segutils
 from scipy.ndimage.measurements import _stats
 
 
 def post_processing(
-    data: xr.Dataset,
     predicted: xr.Dataset,
-    config: FeaturePathConfig,
     geobox_used: GeoBox,
-) -> Tuple[xr.DataArray, xr.DataArray, xr.DataArray]:
+) -> xr.DataArray:
     """
     filter prediction results with post processing filters.
-    :param data: raw data with all features to run prediction
     :param predicted: The prediction results
-    :param config:  FeaturePathConfig configureation
     :param geobox_used: Geobox used to generate the prediciton feature
-    :return: only predicted binary class label
+
     """
 
-    query = config.query.copy()
-    # Update dc query with geometry
-    # geobox_used = self.geobox_dict[(x, y)]
-    geom = Geometry(geobox_used.extent.geom, crs=geobox_used.crs)
-    query["geopolygon"] = geom
     dc = Datacube(app=__name__)
 
     # create gdf from geom to help with masking
@@ -49,9 +38,14 @@
 
     # Mask dataset to set pixels outside the polygon to `NaN`
     with HiddenPrints():
-<<<<<<< HEAD
-        mask = xr_rasterize(gdf, data)
+        mask = xr_rasterize(gdf, predicted)
     predicted = predicted.where(mask).astype("float32")
+
+    # mask with WDPA
+    wdpa = xr.open_rasterio("/g/data/crop_mask_eastern_data/WDPA_eastern.tif").squeeze()
+    wdpa = xr_reproject(wdpa, predicted.geobox, "nearest")
+    wdpa = wdpa.astype(bool)
+    predicted = predicted.compute().where(~wdpa).astype("float32")
 
     # write out ndvi for image seg
     ndvi = assign_crs(predicted[["NDVI_S1", "NDVI_S2"]], crs=predicted.geobox.crs)
@@ -66,30 +60,6 @@
     print("  image segmentation...")
     # store temp files somewhere
     directory = "tmp"
-=======
-        mask = xr_rasterize(gdf, predicted)
-    predicted = predicted.where(mask).astype('float32')
-    
-    # mask with WDPA
-    wdpa = xr.open_rasterio('/g/data/crop_mask_eastern_data/WDPA_eastern.tif').squeeze()
-    wdpa = xr_reproject(wdpa, predicted.geobox, "nearest")
-    wdpa = wdpa.astype(bool)
-    predicted = predicted.where(~wdpa).astype("float32")
-    
-    #write out ndvi for image seg
-    ndvi = assign_crs(predicted[['NDVI_S1', 'NDVI_S2']], crs=predicted.geobox.crs)
-    write_cog(ndvi.to_array(), 'Eastern_tile_NDVI.tif',overwrite=True)
-    
-    #grab predictions and proba for post process filtering
-    predict=predicted.Predictions
-    proba=predicted.Probabilities
-    proba=proba.where(predict==1, 100-proba) #crop proba only
-    
-    #-----------------image seg---------------------------------------------
-    print('  image segmentation...')
-    #store temp files somewhere
-    directory='tmp'
->>>>>>> 3eb0382d
     if not os.path.exists(directory):
         os.mkdir(directory)
 
@@ -112,7 +82,7 @@
             outputClumps=segmented_kea_file,
             tmpath=tmp,
             numClusters=60,
-            minPxls=50,
+            minPxls=100,
         )
 
     # open segments
@@ -133,7 +103,7 @@
     os.remove(tiff_to_segment)
 
     # --Post processing---------------------------------------------------------------
-    print("  post processing")
+    print("  masking with WOfS,slope,elevation")
     # mask with WOFS
     wofs = dc.load(product="ga_ls8c_wofs_2_summary", like=geobox_used)
     wofs = wofs.frequency > 0.2  # threshold
@@ -143,14 +113,14 @@
 
     # mask steep slopes
     url_slope = "https://deafrica-data.s3.amazonaws.com/ancillary/dem-derivatives/cog_slope_africa.tif"
-    slope = rio_slurp_xarray(url_slope, gbox=data.geobox)
+    slope = rio_slurp_xarray(url_slope, gbox=predicted.geobox)
     slope = slope > 35
     predict = predict.where(~slope, 0)
     proba = proba.where(~slope, 0)
     mode = mode.where(~slope, 0)
 
     # mask where the elevation is above 3600m
-    elevation = dc.load(product="srtm", like=data.geobox)
+    elevation = dc.load(product="dem_srtm", like=predicted.geobox)
     elevation = elevation.elevation > 3600  # threshold
     predict = predict.where(~elevation.squeeze(), 0)
     proba = proba.where(~elevation.squeeze(), 0)
