
import os
import gdal
import shutil
import numpy as np
import xarray as xr
import geopandas as gpd
from datacube import Datacube
from odc.algo import xr_reproject
from datacube.utils.cog import write_cog
from rsgislib.segmentation import segutils
from scipy.ndimage.measurements import _stats
from datacube.utils.geometry import assign_crs
from datacube.testutils.io import rio_slurp_xarray
from deafrica_tools.spatial import xr_rasterize
from deafrica_tools.classification import HiddenPrints

def post_processing(
    predicted: xr.Dataset,
    
) -> xr.DataArray:
    """
    filter prediction results with post processing filters.
    :param predicted: The prediction results

    """
    
    dc = Datacube(app=__name__)
<<<<<<< HEAD

    # create gdf from geom to help with masking
    df = pd.DataFrame({"col1": [0]})
    df["geometry"] = geobox_used.extent.geom
    gdf = gpd.GeoDataFrame(df, geometry=df["geometry"], crs=geobox_used.crs)

    # Mask dataset to set pixels outside the polygon to `NaN`
    with HiddenPrints():
        mask = xr_rasterize(gdf, predicted)
    predicted = predicted.where(mask).astype("float32")

    # mask with WDPA
    wdpa = xr.open_rasterio("/g/data/crop_mask_eastern_data/WDPA_eastern.tif").squeeze()
    wdpa = xr_reproject(wdpa, predicted.geobox, "nearest")
    wdpa = wdpa.astype(bool)
    predicted = predicted.compute().where(~wdpa).astype("float32")

    # write out ndvi for image seg
    ndvi = assign_crs(predicted[["NDVI_S1", "NDVI_S2"]], crs=predicted.geobox.crs)
    write_cog(ndvi.to_array(), "Eastern_tile_NDVI.tif", overwrite=True)

    # grab predictions and proba for post process filtering
    predict = predicted.Predictions
    proba = predicted.Probabilities
    proba = proba.where(predict == 1, 100 - proba)  # crop proba only

    # -----------------image seg---------------------------------------------
    print("  image segmentation...")
    # store temp files somewhere
    directory = "tmp"
=======
    
    #write out ndvi for image seg
    ndvi = assign_crs(predicted[['NDVI_S1', 'NDVI_S2']], crs=predicted.geobox.crs)
    write_cog(ndvi.to_array(), 'Eastern_tile_NDVI.tif',overwrite=True)
    
    #grab predictions and proba for post process filtering
    predict=predicted.Predictions
    proba=predicted.Probabilities
    proba=proba.where(predict==1, 100-proba) #crop proba only
    
    #-----------------image seg---------------------------------------------
    print('  image segmentation...')
    #store temp files somewhere
    directory='tmp'
>>>>>>> abcf3ae1
    if not os.path.exists(directory):
        os.mkdir(directory)
    
    tmp='tmp/'

    #inputs to image seg
    tiff_to_segment = 'Eastern_tile_NDVI.tif'
    kea_file = 'Eastern_tile_NDVI.kea'
    segmented_kea_file = 'Eastern_tile_segmented.kea'

    #convert tiff to kea
    gdal.Translate(destName=kea_file,
                   srcDS=tiff_to_segment,
                   format='KEA',
                   outputSRS='EPSG:6933')
    
    #run image seg
    with HiddenPrints():
        segutils.runShepherdSegmentation(inputImg=kea_file,
                                             outputClumps=segmented_kea_file,
                                             tmpath=tmp,
                                             numClusters=60,
                                             minPxls=100)
    
    #open segments
    segments=xr.open_rasterio(segmented_kea_file).squeeze().values
    
    #calculate mode
    print('  calculating mode...')
    count, _sum =_stats(predict, labels=segments, index=segments)
    mode = _sum > (count/2)
    mode = xr.DataArray(mode, coords=predict.coords, dims=predict.dims, attrs=predict.attrs)
    
    #remove the tmp folder
    shutil.rmtree(tmp)
    os.remove(kea_file)
    os.remove(segmented_kea_file)
    os.remove(tiff_to_segment)
    
    #--Post process masking---------------------------------------------------------------
    print("  masking with AEZ,WDPA,WOfS,slope & elevation")    
    
    # mask out classification beyond AEZ boundary
    gdf = gpd.read_file('../testing/eastern_cropmask/data/Eastern.geojson')
    with HiddenPrints():
        mask = xr_rasterize(gdf, predicted)
    predict = predict.where(mask,0)
    proba = proba.where(mask, 0)
    mode = mode.where(mask,0)
    
    # mask with WDPA
    url_wdpa="s3://deafrica-input-datasets/protected_areas/WDPA_eastern.tif"
    wdpa=rio_slurp_xarray(url_wdpa, gbox=predicted.geobox)
    wdpa = wdpa.astype(bool)
    predict = predict.where(~wdpa, 0)
    proba = proba.where(~wdpa, 0)
    mode = mode.where(~wdpa, 0)
    
    #mask with WOFS
    wofs=dc.load(product='ga_ls8c_wofs_2_summary',like=predicted.geobox)
    wofs=wofs.frequency > 0.2 # threshold
    predict=predict.where(~wofs, 0)
    proba=proba.where(~wofs, 0)
    mode=mode.where(~wofs, 0)

    #mask steep slopes
    url_slope="https://deafrica-data.s3.amazonaws.com/ancillary/dem-derivatives/cog_slope_africa.tif"
    slope=rio_slurp_xarray(url_slope, gbox=predicted.geobox)
    slope=slope > 35
    predict=predict.where(~slope, 0)
    proba=proba.where(~slope, 0)
    mode=mode.where(~slope, 0)

    #mask where the elevation is above 3600m
    elevation=dc.load(product='dem_srtm', like=predicted.geobox)
    elevation=elevation.elevation > 3600 # threshold
    predict=predict.where(~elevation.squeeze(), 0)
    proba=proba.where(~elevation.squeeze(), 0)
    mode=mode.where(~elevation.squeeze(), 0)
    
    #set dtype
    predict=predict.astype(np.int8)
    proba=proba.astype(np.float32)
    mode=mode.astype(np.int8)

    return predict, proba, mode<|MERGE_RESOLUTION|>--- conflicted
+++ resolved
@@ -1,48 +1,30 @@
+import os
+import shutil
 
-import os
 import gdal
-import shutil
+import geopandas as gpd
 import numpy as np
 import xarray as xr
-import geopandas as gpd
 from datacube import Datacube
-from odc.algo import xr_reproject
+from datacube.testutils.io import rio_slurp_xarray
 from datacube.utils.cog import write_cog
+from datacube.utils.geometry import assign_crs
+from deafrica_tools.classification import HiddenPrints
+from deafrica_tools.spatial import xr_rasterize
 from rsgislib.segmentation import segutils
 from scipy.ndimage.measurements import _stats
-from datacube.utils.geometry import assign_crs
-from datacube.testutils.io import rio_slurp_xarray
-from deafrica_tools.spatial import xr_rasterize
-from deafrica_tools.classification import HiddenPrints
+
 
 def post_processing(
     predicted: xr.Dataset,
-    
 ) -> xr.DataArray:
     """
     filter prediction results with post processing filters.
     :param predicted: The prediction results
 
     """
-    
+
     dc = Datacube(app=__name__)
-<<<<<<< HEAD
-
-    # create gdf from geom to help with masking
-    df = pd.DataFrame({"col1": [0]})
-    df["geometry"] = geobox_used.extent.geom
-    gdf = gpd.GeoDataFrame(df, geometry=df["geometry"], crs=geobox_used.crs)
-
-    # Mask dataset to set pixels outside the polygon to `NaN`
-    with HiddenPrints():
-        mask = xr_rasterize(gdf, predicted)
-    predicted = predicted.where(mask).astype("float32")
-
-    # mask with WDPA
-    wdpa = xr.open_rasterio("/g/data/crop_mask_eastern_data/WDPA_eastern.tif").squeeze()
-    wdpa = xr_reproject(wdpa, predicted.geobox, "nearest")
-    wdpa = wdpa.astype(bool)
-    predicted = predicted.compute().where(~wdpa).astype("float32")
 
     # write out ndvi for image seg
     ndvi = assign_crs(predicted[["NDVI_S1", "NDVI_S2"]], crs=predicted.geobox.crs)
@@ -57,105 +39,92 @@
     print("  image segmentation...")
     # store temp files somewhere
     directory = "tmp"
-=======
-    
-    #write out ndvi for image seg
-    ndvi = assign_crs(predicted[['NDVI_S1', 'NDVI_S2']], crs=predicted.geobox.crs)
-    write_cog(ndvi.to_array(), 'Eastern_tile_NDVI.tif',overwrite=True)
-    
-    #grab predictions and proba for post process filtering
-    predict=predicted.Predictions
-    proba=predicted.Probabilities
-    proba=proba.where(predict==1, 100-proba) #crop proba only
-    
-    #-----------------image seg---------------------------------------------
-    print('  image segmentation...')
-    #store temp files somewhere
-    directory='tmp'
->>>>>>> abcf3ae1
     if not os.path.exists(directory):
         os.mkdir(directory)
-    
-    tmp='tmp/'
 
-    #inputs to image seg
-    tiff_to_segment = 'Eastern_tile_NDVI.tif'
-    kea_file = 'Eastern_tile_NDVI.kea'
-    segmented_kea_file = 'Eastern_tile_segmented.kea'
+    tmp = "tmp/"
 
-    #convert tiff to kea
-    gdal.Translate(destName=kea_file,
-                   srcDS=tiff_to_segment,
-                   format='KEA',
-                   outputSRS='EPSG:6933')
-    
-    #run image seg
+    # inputs to image seg
+    tiff_to_segment = "Eastern_tile_NDVI.tif"
+    kea_file = "Eastern_tile_NDVI.kea"
+    segmented_kea_file = "Eastern_tile_segmented.kea"
+
+    # convert tiff to kea
+    gdal.Translate(
+        destName=kea_file, srcDS=tiff_to_segment, format="KEA", outputSRS="EPSG:6933"
+    )
+
+    # run image seg
     with HiddenPrints():
-        segutils.runShepherdSegmentation(inputImg=kea_file,
-                                             outputClumps=segmented_kea_file,
-                                             tmpath=tmp,
-                                             numClusters=60,
-                                             minPxls=100)
-    
-    #open segments
-    segments=xr.open_rasterio(segmented_kea_file).squeeze().values
-    
-    #calculate mode
-    print('  calculating mode...')
-    count, _sum =_stats(predict, labels=segments, index=segments)
-    mode = _sum > (count/2)
-    mode = xr.DataArray(mode, coords=predict.coords, dims=predict.dims, attrs=predict.attrs)
-    
-    #remove the tmp folder
+        segutils.runShepherdSegmentation(
+            inputImg=kea_file,
+            outputClumps=segmented_kea_file,
+            tmpath=tmp,
+            numClusters=60,
+            minPxls=100,
+        )
+
+    # open segments
+    segments = xr.open_rasterio(segmented_kea_file).squeeze().values
+
+    # calculate mode
+    print("  calculating mode...")
+    count, _sum = _stats(predict, labels=segments, index=segments)
+    mode = _sum > (count / 2)
+    mode = xr.DataArray(
+        mode, coords=predict.coords, dims=predict.dims, attrs=predict.attrs
+    )
+
+    # remove the tmp folder
     shutil.rmtree(tmp)
     os.remove(kea_file)
     os.remove(segmented_kea_file)
     os.remove(tiff_to_segment)
-    
-    #--Post process masking---------------------------------------------------------------
-    print("  masking with AEZ,WDPA,WOfS,slope & elevation")    
-    
+
+    # --Post process masking---------------------------------------------------------------
+    print("  masking with AEZ,WDPA,WOfS,slope & elevation")
+
     # mask out classification beyond AEZ boundary
-    gdf = gpd.read_file('../testing/eastern_cropmask/data/Eastern.geojson')
+    gdf = gpd.read_file("../testing/eastern_cropmask/data/Eastern.geojson")
     with HiddenPrints():
         mask = xr_rasterize(gdf, predicted)
-    predict = predict.where(mask,0)
+    predict = predict.where(mask, 0)
     proba = proba.where(mask, 0)
-    mode = mode.where(mask,0)
-    
+    mode = mode.where(mask, 0)
+
     # mask with WDPA
-    url_wdpa="s3://deafrica-input-datasets/protected_areas/WDPA_eastern.tif"
-    wdpa=rio_slurp_xarray(url_wdpa, gbox=predicted.geobox)
+    url_wdpa = "s3://deafrica-input-datasets/protected_areas/WDPA_eastern.tif"
+    wdpa = rio_slurp_xarray(url_wdpa, gbox=predicted.geobox)
     wdpa = wdpa.astype(bool)
     predict = predict.where(~wdpa, 0)
     proba = proba.where(~wdpa, 0)
     mode = mode.where(~wdpa, 0)
-    
-    #mask with WOFS
-    wofs=dc.load(product='ga_ls8c_wofs_2_summary',like=predicted.geobox)
-    wofs=wofs.frequency > 0.2 # threshold
-    predict=predict.where(~wofs, 0)
-    proba=proba.where(~wofs, 0)
-    mode=mode.where(~wofs, 0)
 
-    #mask steep slopes
-    url_slope="https://deafrica-data.s3.amazonaws.com/ancillary/dem-derivatives/cog_slope_africa.tif"
-    slope=rio_slurp_xarray(url_slope, gbox=predicted.geobox)
-    slope=slope > 35
-    predict=predict.where(~slope, 0)
-    proba=proba.where(~slope, 0)
-    mode=mode.where(~slope, 0)
+    # mask with WOFS
+    wofs = dc.load(product="ga_ls8c_wofs_2_summary", like=predicted.geobox)
+    wofs = wofs.frequency > 0.2  # threshold
+    predict = predict.where(~wofs, 0)
+    proba = proba.where(~wofs, 0)
+    mode = mode.where(~wofs, 0)
 
-    #mask where the elevation is above 3600m
-    elevation=dc.load(product='dem_srtm', like=predicted.geobox)
-    elevation=elevation.elevation > 3600 # threshold
-    predict=predict.where(~elevation.squeeze(), 0)
-    proba=proba.where(~elevation.squeeze(), 0)
-    mode=mode.where(~elevation.squeeze(), 0)
-    
-    #set dtype
-    predict=predict.astype(np.int8)
-    proba=proba.astype(np.float32)
-    mode=mode.astype(np.int8)
+    # mask steep slopes
+    url_slope = "https://deafrica-data.s3.amazonaws.com/ancillary/dem-derivatives/cog_slope_africa.tif"
+    slope = rio_slurp_xarray(url_slope, gbox=predicted.geobox)
+    slope = slope > 35
+    predict = predict.where(~slope, 0)
+    proba = proba.where(~slope, 0)
+    mode = mode.where(~slope, 0)
+
+    # mask where the elevation is above 3600m
+    elevation = dc.load(product="dem_srtm", like=predicted.geobox)
+    elevation = elevation.elevation > 3600  # threshold
+    predict = predict.where(~elevation.squeeze(), 0)
+    proba = proba.where(~elevation.squeeze(), 0)
+    mode = mode.where(~elevation.squeeze(), 0)
+
+    # set dtype
+    predict = predict.astype(np.int8)
+    proba = proba.astype(np.float32)
+    mode = mode.astype(np.int8)
 
     return predict, proba, mode