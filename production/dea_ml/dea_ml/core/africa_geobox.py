from typing import Tuple

from datacube.utils.geometry import GeoBox
from odc.dscache.tools.tiling import GRIDS

class AfricaGeobox:
    """
    generate the geobox for each tile according to the longitude ande latitude bounds.
    add origin to remove the negative coordinate
    x_new = x_old  + 181
    y_new = y_old + 77
    """

<<<<<<< HEAD
    def __init__(self, resolution: Tuple[int, int] = (-10, 10), crs: str = "epsg:6933"):
        target_crs = CRS(crs)
        self.albers_africa_N = GridSpec(
            crs=target_crs,
            tile_size=(96_000.0, 96_000.0),  # default
            resolution=resolution,
            origin=(-7392000, -17376000),
        )
        africa = box(-18, -38, 60, 30, "epsg:4326")
        self.africa_projected = africa.to_crs(crs, resolution=math.inf)
=======
    def __init__(self, resolution: int = 10):
        self.albers_africa_N = GRIDS[f"africa_{resolution}"]
>>>>>>> b8fe78d... update gm mads

    def __getitem__(self, tile_index: Tuple[int, int]) -> GeoBox:
        return self.albers_africa_N.tile_geobox(tile_index)<|MERGE_RESOLUTION|>--- conflicted
+++ resolved
@@ -11,21 +11,9 @@
     y_new = y_old + 77
     """
 
-<<<<<<< HEAD
-    def __init__(self, resolution: Tuple[int, int] = (-10, 10), crs: str = "epsg:6933"):
-        target_crs = CRS(crs)
-        self.albers_africa_N = GridSpec(
-            crs=target_crs,
-            tile_size=(96_000.0, 96_000.0),  # default
-            resolution=resolution,
-            origin=(-7392000, -17376000),
-        )
-        africa = box(-18, -38, 60, 30, "epsg:4326")
-        self.africa_projected = africa.to_crs(crs, resolution=math.inf)
-=======
+
     def __init__(self, resolution: int = 10):
         self.albers_africa_N = GRIDS[f"africa_{resolution}"]
->>>>>>> b8fe78d... update gm mads
 
     def __getitem__(self, tile_index: Tuple[int, int]) -> GeoBox:
         return self.albers_africa_N.tile_geobox(tile_index)